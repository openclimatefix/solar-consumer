[build-system]
requires = ["setuptools>=61.0"]
build-backend = "setuptools.build_meta"

[project]
name = "solar_consumer"
version = "0.1"
dependencies = [
    "pandas",
    "sqlalchemy",
    "nowcasting_datamodel==1.5.56",
    "pvsite-datamodel==1.0.55",
    "testcontainers",
    "pyproj==3.6.1",
<<<<<<< HEAD
    "tqdm"
    "selenium"
    
=======
    "tqdm",
    "loguru==0.7.3",
>>>>>>> 29987162
]

[dependency-groups]
dev = [
    "pytest",
    "black",
    "ruff",
    "pandas"
]<|MERGE_RESOLUTION|>--- conflicted
+++ resolved
@@ -12,15 +12,9 @@
     "pvsite-datamodel==1.0.55",
     "testcontainers",
     "pyproj==3.6.1",
-<<<<<<< HEAD
-    "tqdm"
-    "selenium"
-    
-=======
     "tqdm",
     "loguru==0.7.3",
->>>>>>> 29987162
-]
+
 
 [dependency-groups]
 dev = [
